#!/usr/bin/env python

from setuptools import setup
from os import path

here = path.abspath(path.dirname(__file__))

setup(
    name='acrylic',
    version='0.1.0',
    description='Simple tabular data in Python.',
    url="http://github.com/emlazzarin/acrylic",

    # See https://pypi.python.org/pypi?%3Aaction=list_classifiers
    classifiers=[
        'Development Status :: 3 - Alpha',
        'Programming Language :: Python :: 2.7',
    ],
<<<<<<< HEAD
    install_requires=['xlrd', 'xlwt', 'pyexcelerate', 'openpyxl']
=======
    install_requires=['openpyxl']
>>>>>>> d823035b
)<|MERGE_RESOLUTION|>--- conflicted
+++ resolved
@@ -16,9 +16,5 @@
         'Development Status :: 3 - Alpha',
         'Programming Language :: Python :: 2.7',
     ],
-<<<<<<< HEAD
-    install_requires=['xlrd', 'xlwt', 'pyexcelerate', 'openpyxl']
-=======
     install_requires=['openpyxl']
->>>>>>> d823035b
 )