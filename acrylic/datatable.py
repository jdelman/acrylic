# coding: utf-8
from __future__ import division, print_function
from array import array
from collections import OrderedDict
from datarow import datarow_constructor
from groupby import GroupBy
from itertools import chain, compress, ifilterfalse, izip
from types import GeneratorType

import csv
import cStringIO
import ExcelRW
import UnicodeRW


class DataTable(object):

    def __init__(self, iterable=None, headers=None):
        """
        You must pass in an iterable of:

        1. dict, where the keys will be counted as the headers ("fields"),
        2. list/tuple/generator, where the first will be assumed
           to be the fields.
        3. DataRow, from a previous DataTable.

        If your list of lists data doesn't have headers ("fields"),
        make some and pass them into the `headers` parameter.

        If your data is CSV, TSV, or similar format, you can even copy-paste
        it the relevant script for on-the-fly DataTable construction. See
        the DataTable.fromcsvstring() method for details.
        """
        self.__data = OrderedDict()

        if iterable is None:
            return

        if not hasattr(iterable, '__iter__'):
            raise Exception("DataTable takes an iterable. "
                            "%s is not an iterable." % type(iterable))

        iterator = iterable.__iter__()
        first_row = iterator.next()

        # also identifies OrderedDict
        if isinstance(first_row, dict):
            if not headers:
                fields = first_row.keys()
            else:
                fields = headers
            validate_fields(fields)
            for field in fields:
                self.__data[field] = [first_row[field]]
            for i, item in enumerate(iterator, 1):
                for field in self.fields:
                    try:
                        value = item[field]
                    except KeyError:
                        missing = self.__data.viewkeys()-item.viewkeys()
                        raise KeyError("Row %s is missing fields: %s" %
                                       (i, missing))
                    except TypeError:
                        raise TypeError("Although the first row of your data "
                                        "was a `dict`-like object, "
                                        "row %s was: %s" % (i, type(item)))
                    self.__data[field].append(value)
        elif isinstance(first_row, (list, tuple, GeneratorType)):
            # identifies namedtuples, and similar, including this library's
            # DataRow object. in their case, not only will the first row
            # not be headers, but we must access `._fields` to get
            # the header information. from then on, they should be the same.
            if isinstance(first_row, tuple) and hasattr(first_row, '_fields'):
                if not headers:
                    fields = first_row._fields
                else:
                    fields = headers
                validate_fields(fields)
                for field, value in izip(fields, first_row):
                    self.__data[field] = [value]
            else:
                if not headers:
                    fields = list(first_row)
                else:
                    fields = headers
                    iterator = chain((first_row,), iterator)
                validate_fields(fields)
                for field in fields:
                    self.__data[field] = []

            for i, item in enumerate(iterator):
                if not isinstance(item, (list, tuple, GeneratorType)):
                    raise TypeError("Although the first row of your data "
                                    "was a `list`, `tuple`, or `generator`"
                                    "-like object, row %s was: "
                                    "%s" % (i, type(item)))
                if not hasattr(item, '__len__'):
                    item = tuple(item)
                if len(self.fields) != len(item):
                    raise Exception("Row %s's length (%s) does not match "
                                    "headers' length (%s)" % (i,
                                                              len(self.fields),
                                                              len(item)))
                for field, value in izip(self.fields, item):
                    self.__data[field].append(value)
        else:
            raise Exception("Unrecognized row type: %s" % type(first_row))

    @property
    def fields(self):
        """
        A shallow copy of the list of fields in the DataTable.

        If you modify the DataTable, this list will not update.
        """
        return self.__data.keys()

    @fields.setter
    def fields(self, new_fieldnames):
        """
        Overwrite all field names with new field names. Mass renaming.
        """
        if len(new_fieldnames) != len(self.fields):
            raise Exception("Cannot replace fieldnames (len: %s) with list of "
                            "incorrect length (len: %s)" % (len(new_fieldnames),
                                                            len(self.fields)))
        for old_name, new_name in izip(self.fields, new_fieldnames):
            # use pop instead of `del` in case old_name == new_name
            self.__data[new_name] = self.__data.pop(old_name)

    @classmethod
    def fromcolumns(cls, fields, columns):
        if len(fields) != len(columns):
            raise Exception("When constructing .fromcolumns, the number of "
                            "fields (%s) must equal the number of columns (%s)"
                            % (len(fields), len(columns)))
        new_table = cls()
        for field, column in izip(fields, columns):
            new_table[field] = column
        return new_table

    @classmethod
    def fromcsv(cls, path, delimiter=",", headers=None):
        f = open(path, 'r')
        reader = UnicodeRW.UnicodeDictReader(f,
                                             delimiter=delimiter)
        new_table = cls(reader, headers=headers)
        f.close()
        return new_table

    @classmethod
    def fromcsvstring(cls, csvstring, delimiter=",", quotechar="\""):
        """
        Takes one string that represents the entire contents of the CSV
        file, or similar delimited file.

        If you have a list of lists, where the first list is the headers,
        then use the main constructor.

        If you see an excess of whitespace in the first column of your data,
        this is probably because you tried to format a triple-quoted string
        literal nicely. Don't add any padding to the left.

        NOTE: Please prefix your triple-quoted string literal with `u` or `ur`
        as necessary. For copy-pasting directly from Excel, use `ur`. For
        copy-pasting from something Python (or similar) printed, use `ur`.
        For something just dumped from Python via __repr__ or some other
        text source that displays escape characters used, use `u`.
        ---
        To build a DataTable from an .xls file, it's quite simple to:
        reader = ExcelReader('myfile.xls')
        reader.change_sheet('default')
        data = DataTable(reader)
        ---
        Implementation notes:

        The following solution was inspired by UnicodeRW.
        cStringIO.StringIO turns the passed string into a file-like
        (readble) object. The string must be encoded so that StringIO
        presents encoded text.

        In UnicodeRW, codecs.getreader('utf-8') reads an encoded file object
        to product a decoded file object on the fly. We don't need this.

        We read the StringIO object line by line into csv.reader,
        which is consumes encoded text and parses the CSV format out of it.
        Then we decode each cell one by one as we pass it into the data table

        csv.QUOTE_NONE (as well as the r-prefix on r'''string''') are vital
        since we're copy-pasting directly from Excel. The string should be
        treated as "literally" ("raw") as possible.
        """
        if not isinstance(csvstring, basestring):
            raise Exception("If trying to construct a DataTable with "
                            "a list of lists, just use the main "
                            "constructor. Make sure to include a header row.")

        stringio = cStringIO.StringIO(csvstring.encode('utf-8'))
        csv_data = csv.reader((line for line in stringio),
                              delimiter=delimiter,
                              dialect=csv.excel,
                              quotechar=quotechar,
                              quoting=csv.QUOTE_NONE)
        new_datatable = cls((s.decode('utf-8') for s in row)
                            for row in csv_data)
        for field in new_datatable.fields:
            new_datatable[field] = parse_column(new_datatable[field])
        return new_datatable

    @classmethod
    def fromdict(cls, datadict):
        """
        Constructs a new DataTable using a dictionary of the format:

        {field1: [a,b,c],
         field2: [d,e,f],
         field3: [g,h,i]}

        ... which most closely matches the internal representation
        of the DataTable. If it is an OrderedDict, the key order
        will be preserved.
        """
        new_datatable = cls()
        for field, column in datadict.items():
            new_datatable[field] = column
        return new_datatable

    @classmethod
    def fromexcel(cls, path, sheet_name_or_num=0, headers=None):
        """
        Constructs a new DataTable from an Excel file.

        Specify sheet_name_or_number to load that specific sheet.

        Headers will be inferred automatically, but if you'd prefer
        to load only a subset of all the headers, pass in a list of the
        headers you'd like as `headers`.
        """
        reader = ExcelRW.UnicodeDictReader(path, sheet_name_or_num)
        return cls(reader, headers=headers)

    def __eq__(self, other):
        """
        Note that there is a bug (in my opinion) where two OrderedDicts
        are considered equal if they are identical even if one dict
        has more key-value pairs after the initial matching set.

        The line where we compare the length of the two DataTables and
        the number of keys is meant to protect against this bug.
        """
        if not isinstance(other, DataTable):
            return False
        if len(self) != len(other) or len(self.fields) != len(other.fields):
            return False
        for selfrow, otherrow in izip(self, other):
            if selfrow != otherrow:
                return False
        return True

    def __contains__(self, fieldname):
        return fieldname in self.__data.viewkeys()

    def __delitem__(self, key):
        del self.__data[key]

    def __getitem__(self, item):
        """
        Pass in a fieldname to retrieve a column:
        column = dt['column_name']

        Or slice the DataTable like a list:
        sliced = dt[:30:2]
        """
        if isinstance(item, slice):
            start, stop, step = item.indices(len(self))
            sliced_table = DataTable()
            for field in self.fields:
                sliced_table[field] = self.__data[field][start:stop:step]
            return sliced_table
        elif isinstance(item, (list, tuple)):
            return [self.__getitem__(colname) for colname in item]
        elif isinstance(item, basestring):
            if item not in self:
                raise KeyError("DataTable does not have column `%s`" % item)
            return self.__data[item]
        elif isinstance(item, (int, long)):
            return self.row(item)
        else:
            raise KeyError("DataTable does not support indexing with `%s`" %
                           type(item))

    def __len__(self):
        if not self.__data:
            return 0
        else:
            return len(self.__data.viewvalues().__iter__().next())

    # TODO: set with slice?
    # TODO: auto-expand scalars?
    def __setitem__(self, fieldname, column):
        """
        dt['new_column'] = [1, 2, 3]
        """
        if not isinstance(column, (list, array)):
            column = list(column)
        if self.__data and len(column) != len(self):
            raise Exception("New column length (%s) must match length "
                            "of table (%s)" % (len(column), len(self)))
        self.__data[fieldname] = column

    def __repr__(self):
        return str(self)

    def __str__(self):
        return unicode(self).encode('utf-8')

    # TODO: replace with "pretty" console table.
    def __unicode__(self):
        return self.__print_table(u"\t")

    def __print_table(self, row_delim, header_delim=None,
                      header_pad=u"", pad=u""):
        """
        row_delim         default delimiter inserted between columns of every
                          row in the table.
        header_delim      delimiter inserted within the headers. by default
                          takes the value of `row_delim`
        header_pad        put on the sides of the row of headers.
        pad               put on the sides of every row.
        """
        if header_delim is None:
            header_delim = row_delim
        num_cols = len(self.fields)
        accumulator = ((u"%s" + header_delim) * num_cols)[:-len(header_delim)]
        accumulator = ((header_pad + accumulator + header_pad + u"\n") %
                       tuple(self.fields))
        for datarow in self:
            rowstring = ((u"%s" + row_delim) * num_cols)[:-len(row_delim)]
            rowstring = (pad + rowstring + pad + u"\n") % tuple(datarow)
            accumulator += rowstring
        return accumulator[:-1]

    @property
    def html(self):
        accumulator = u"<table>"
        accumulator += u"<tr>" + u"".join([u"<th>"+field+u"</th>"
                                           for field in self.fields]) + u"</tr>"
        for datarow in self:
            accumulator += u"<tr>" + u"".join([u"<td>"+unicode(row)+u"</td>"
                                               for row in datarow]) + u"</tr>"
        return accumulator + u"</table>"

    @property
    def jira(self):
        header, row = u"||", u"|"
        return self.__print_table(row_delim=row,
                                  header_delim=header,
                                  header_pad=header,
                                  pad=row)

    @property
    def t(self):
        return self.__print_table(u"\t")

    def append(self, row):
        """
        Takes a dict, a list/tuple/generator, or a DataRow/namedtuple,
        and appends it to the "bottom" or "end" of the DataTable.

        dicts must share the same keys as the DataTable's columns.

        lists/tuples/generators are simply trusted to be in the correct order
        and of the correct type (if relevant).

        DataRows and namedtuples' `_fields` protected class attribute is
        checked for the field names. Those are checked against the DataTable
        and then appended to the relevant columns using those field names.
        """
        if isinstance(row, dict):
            if not set(row.keys()) == set(self.fields):
                raise Exception("Cannot append a dict to DataTable without "
                                "all keys matching (order being irrelevant).\n"
                                "dict: %s\nDataTable: %s" % (row.keys(),
                                                             self.fields))
            for field in self.fields:
                self.__data[field].append(row[field])
        elif isinstance(row, (list, tuple, GeneratorType)):
            if isinstance(row, tuple) and hasattr(row, '_fields'):
                fieldnames = row._fields
                if not set(fieldnames) == set(self.fields):
                    raise Exception("Cannot append a Datarow or namedtuple to "
                                    "DataTable without all fields matching "
                                    "(order being irrelevant).\n"
                                    "DataRow/namedtuple: %s\n"
                                    "DataTable: %s" % (fieldnames, self.fields))
                for fieldname, value in izip(fieldnames, row):
                    self.__data[fieldname].append(value)
            else:
                if isinstance(row, GeneratorType):
                    row = tuple(row)
                if not len(row) == len(self.fields):
                    raise Exception("The row being appended does not have the "
                                    "correct length. It should have a length "
                                    "of %s, but is %s." % (len(self.fields),
                                                           len(row)))
                # we're just going to hope that the list's contents are
                # provided in the right order, and of the right type.
                for (_, column), element in izip(self.__data.items(), row):
                    column.append(element)
        else:
            raise Exception("Unable to append `%s` to DataTable" % type(row))

    def apply(self, func, *fields):
        """
        Applies the function, `func`, to every row in the DataTable.

        If no fields are supplied, the entire row is passed to `func`.
        If fields are supplied, the values at all of those fields
        are passed into func in that order.
        ---
        data['diff'] = data.apply(short_diff, 'old_count', 'new_count')
        """
        results = []
        for row in self:
            if not fields:
                results.append(func(row))
            else:
                if any(field not in self for field in fields):
                    for field in fields:
                        if field not in self:
                            raise Exception("Column `%s` does not exist "
                                            "in DataTable." % field)
                results.append(func(*[row[field] for field in fields]))
        return results

    def col(self, col_name_or_num):
        """
        Returns the col at index `colnum` or name `colnum`.
        """
        if isinstance(col_name_or_num, basestring):
            return self[col_name_or_num]
        elif isinstance(col_name_or_num, (int, long)):
            if col_name_or_num > len(self.fields):
                raise IndexError("Invalid column index `%s` for DataTable" %
                                 col_name_or_num)
            return self.__data[self.fields[col_name_or_num]]

    def concat(self, other_datatable, inplace=False):
        """
        Concatenates two DataTables together, as long as column names
        are identical (ignoring order). The resulting DataTable's columns
        are in the order of the table whose `concat` method was called.
        """
        if not isinstance(other_datatable, DataTable):
            raise TypeError("`concat` requires a DataTable, not a %s" %
                            type(other_datatable))

        # if the self table is empty, we can just return the other table
        # if we need to do it in place, we just copy over the columns
        if not self.fields:
            if inplace:
                for field in other_datatable.fields:
                    self[field] = other_datatable[field]
                return self
            else:
                return other_datatable
        if not other_datatable.fields:
            return self

        if set(self.fields) != set(other_datatable.fields):
            raise Exception("Columns do not match:\nself: %s\nother: %s" %
                            (self.fields, other_datatable.fields))

        if inplace:
            for field in self.fields:
                self.__data[field] = self[field] + other_datatable[field]
            return self
        else:
            new_table = DataTable()
            for field in self.fields:
                new_table[field] = self[field] + other_datatable[field]
            return new_table

    def distinct(self, fieldname, key=None):
        """
        Returns the unique values seen at `fieldname`.
        """
        return tuple(unique_everseen(self[fieldname], key=key))

    # TODO: docstring
    def groupby(self, *groupfields, **aggregators):
        return GroupBy(self, groupfields, aggregators)

    def join(self):
        pass

    def mask(self, masklist):
        """
        `masklist` is an array of Bools or equivalent.

        This returns a new DataTable using only the rows that were True
        (or equivalent) in the mask.
        """
        if not hasattr(masklist, '__len__'):
            masklist = tuple(masklist)

        if len(masklist) != len(self):
            raise Exception("Masklist length must match length of DataTable")

        new_datatable = DataTable()
        for field in self.fields:
            new_datatable[field] = list(compress(self[field], masklist))
        return new_datatable

    def rename(self, old_name, new_name):
        """
        Renames a specific field, and preserves the underlying order.
        """
        if old_name not in self:
            raise Exception("DataTable does not have field `%s`" % old_name)

        if not isinstance(new_name, basestring):
            raise ValueError("DataTable fields must be strings, not `%s`" %
                             type(new_name))

        if old_name == new_name:
            return

        new_names = self.fields
        location = new_names.index(old_name)
        del new_names[location]
        new_names.insert(location, new_name)
        self.fields = new_names

    def reorder(self, fields_in_new_order):
        """
        Pass in field names in the order you wish them to be swapped.
        """
        if not len(fields_in_new_order) == len(self.fields):
            raise Exception("Fields to reorder with are not the same length "
                            "(%s) as the original fields (%s)." %
                            (len(fields_in_new_order), len(self.fields)))
        if not set(fields_in_new_order) == set(self.fields):
            raise Exception("Fields to reorder with should be the same "
                            "as the original fields.")
        new = OrderedDict()
        for field in fields_in_new_order:
            new[field] = self.__data[field]
        self.__data = new

    def row(self, rownum):
        """
        Returns the row at index `rownum`.
        ---
        Note that the DataRow object returned that represents the data row
        is constructed on the fly and is a just a shallow copy of
        the underlying data that does not update dynamically.
        """
        if rownum > len(self):
            raise IndexError("Invalid row index `%s` for DataTable" % rownum)
        return datarow_constructor(self.fields)([self[field][rownum]
                                                 for field in self.fields])

    def sort(self, fieldname, key=lambda x: x, desc=False, inplace=False):
        """
        This matches Python's built-in sorting signature closely.

        By default, a new DataTable will be returned and the original will
        not be mutated. If preferred, specify `inplace=True` in order to
        mutate the original table. Either way, a reference to the relevant
        table will be returned.
        """
        field_index = tuple(self.fields).index(fieldname)

        data_cols = izip(*sorted(izip(*[self.__data[field]
                                        for field in self.fields]),
                                 key=lambda row: key(row[field_index]),
                                 reverse=desc))

        target_table = self if inplace else DataTable()

        for field, data_col in izip(self.fields, data_cols):
            target_table[field] = list(data_col)

        # Note that sorting in-place still returns a reference
        # to the table being sorted, for convenience.
        return target_table

    def where(self, fieldname, value, negate=False):
        """
        Takes either:

        1. A callable (like a function) that returns a bool.
        2. A container (list, tuple, or set).
        3. A primitive type (int, float, unicode, str, bool, long).

        Returns a DataTable that has been filtered such that the value
        for `fieldname` in each row:

        1. Returns True when passed into value.
        2. Is contained within value.
        3. Is comparable to value.

        ... for each of the three possible kinds of arguments, respectively.
        """
        if not negate:
            truth_func = lambda boolean: boolean
        else:
            truth_func = lambda boolean: not boolean

        if callable(value):
            return self.mask([truth_func(value(item))
                              for item in self[fieldname]])
        elif isinstance(value, (list, tuple, set)):
            return self.mask([truth_func(item in value)
                              for item in self[fieldname]])
        elif isinstance(value, (int, float, basestring, bool, long)):
            return self.mask([truth_func(item == value)
                              for item in self[fieldname]])
        else:
            raise Exception("Unsure how to filter DataTable where value is "
                            "of type: %s" % type(value))

    def wherefunc(self, func):
        """
        Applies a function to an entire row and filters the rows based on the
        boolean output of that function.
        """
        return self.mask([func(item) for item in self])

    def wherenot(self, fieldname, value):
        """
        Exact opposite of `self.where()`.
        """
        return self.where(fieldname, value, negate=True)

    def writecsv(self, path):
        writer = UnicodeRW.UnicodeWriter(open(path, 'wb'), self.fields)
        writer.writerow(self.fields)
        writer.writerows(self)
        writer.close()

<<<<<<< HEAD
    def writexls(self, path, sheetname="default"):
        wb = Workbook()
        wb.new_sheet(sheetname, data=chain([self.fields], self))
        wb.save(path)
=======
    def writexlsx(self, path, sheetname="default"):
        """
        Writes this table to an .xlsx file at the specified `path`.

        If you'd like to specify a sheetname, you may do so.

        If you'd like to write one workbook with different DataTables
        for each sheet, import the `excel` function from acrylic. You
        can see that code in `utils.py`.

        Note that the outgoing file is an .xlsx file, so it'd make sense to
        name that way.
        """
        writer = ExcelRW.UnicodeWriter(path)
        writer.set_active_sheet(sheetname)
        writer.writerow(self.fields)
        writer.writerows(self)
        writer.save()
>>>>>>> d823035b

    def __iter__(self):
        datarow = datarow_constructor(self.fields)
        for values in izip(*[self.__data[field] for field in self.fields]):
            yield datarow(values)


def parse_column(column):
    """
    Helper method for DataTable.fromcsvstring()

    Given a list, parse_column tries to see if it should cast
    everything in that list to a float, an int, or leave it as is.

    Always returns a list.
    """
    try:
        float_attempt = [float(i) for i in column]
    except ValueError:
        return column
    else:
        try:
            int_attempt = [int(j) for j in column]
        except ValueError:
            return float_attempt
        else:
            return int_attempt


def validate_fields(fields):
    if not all([isinstance(field, basestring) for field in fields]):
        raise Exception("Column headers/fields must be strings.")


def unique_everseen(iterable, key=None):
    """
    List unique elements, preserving order. Remember all elements ever seen.

    unique_everseen('AAAABBBCCDAABBB') --> A B C D
    unique_everseen('ABBCcAD', str.lower) --> A B C D
    """
    seen = set()
    seen_add = seen.add
    if key is None:
        for element in ifilterfalse(seen.__contains__, iterable):
            seen_add(element)
            yield element
    else:
        for element in iterable:
            k = key(element)
            if k not in seen:
                seen_add(k)
                yield element<|MERGE_RESOLUTION|>--- conflicted
+++ resolved
@@ -640,12 +640,6 @@
         writer.writerows(self)
         writer.close()
 
-<<<<<<< HEAD
-    def writexls(self, path, sheetname="default"):
-        wb = Workbook()
-        wb.new_sheet(sheetname, data=chain([self.fields], self))
-        wb.save(path)
-=======
     def writexlsx(self, path, sheetname="default"):
         """
         Writes this table to an .xlsx file at the specified `path`.
@@ -664,7 +658,6 @@
         writer.writerow(self.fields)
         writer.writerows(self)
         writer.save()
->>>>>>> d823035b
 
     def __iter__(self):
         datarow = datarow_constructor(self.fields)
