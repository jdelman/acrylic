# coding: utf-8

<<<<<<< HEAD
from itertools import chain
from pyexcelerate import Workbook


def excel(path, datatables, sheetnames=None):
    wb = Workbook()
=======
from ExcelRW import UnicodeWriter


def excel(path, datatables, sheetnames=None):
    writer = UnicodeWriter(path)
>>>>>>> d823035b
    if sheetnames is None:
        sheetnames = ["datatable_%02d" % i for i in range(1, len(datatables))]
    else:
        if len(sheetnames) != len(datatables):
            raise Exception("`sheetnames` is not the same "
                            "length as `datatables`: %s vs %s" %
                            (len(sheetnames), len(datatables)))
    for datatable, sheetname in zip(datatables, sheetnames):
<<<<<<< HEAD
        wb.new_sheet(sheetname, data=chain([datatable.fields], datatable))
    wb.save(path)
=======
        writer.set_active_sheet(sheetname)
        writer.writerow(datatable.fields)
        writer.writerows(datatable)
    writer.save()
>>>>>>> d823035b
<|MERGE_RESOLUTION|>--- conflicted
+++ resolved
@@ -1,19 +1,10 @@
 # coding: utf-8
 
-<<<<<<< HEAD
-from itertools import chain
-from pyexcelerate import Workbook
-
-
-def excel(path, datatables, sheetnames=None):
-    wb = Workbook()
-=======
 from ExcelRW import UnicodeWriter
 
 
 def excel(path, datatables, sheetnames=None):
     writer = UnicodeWriter(path)
->>>>>>> d823035b
     if sheetnames is None:
         sheetnames = ["datatable_%02d" % i for i in range(1, len(datatables))]
     else:
@@ -22,12 +13,7 @@
                             "length as `datatables`: %s vs %s" %
                             (len(sheetnames), len(datatables)))
     for datatable, sheetname in zip(datatables, sheetnames):
-<<<<<<< HEAD
-        wb.new_sheet(sheetname, data=chain([datatable.fields], datatable))
-    wb.save(path)
-=======
         writer.set_active_sheet(sheetname)
         writer.writerow(datatable.fields)
         writer.writerows(datatable)
-    writer.save()
->>>>>>> d823035b
+    writer.save()